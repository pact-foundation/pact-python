--- conflicted
+++ resolved
@@ -40,12 +40,8 @@
     rev: v0.5.0  # Use the sha / tag you want to point at
     hooks:
       - id: biome-check
-<<<<<<< HEAD
-        additional_dependencies: ["@biomejs/biome@1.9.4"]
-=======
         additional_dependencies:
-          - '@biomejs/biome@1.8.2'
->>>>>>> bcb1a15a
+          - '@biomejs/biome@1.9.4'
 
   - repo: https://github.com/astral-sh/ruff-pre-commit
     rev: v0.7.4
