--- conflicted
+++ resolved
@@ -103,8 +103,7 @@
         self.mock_Popen.return_value.returncode = 0
         wrapper = VerifyWrapper()
 
-<<<<<<< HEAD
-        result, output = wrapper.call_verify('./pacts/consumer-provider.json',
+        result, output = wrapper.verify('./pacts/consumer-provider.json',
                                              './pacts/consumer-provider2.json',
                                              provider='test_provider',
                                              provider_base_url='http://localhost')
@@ -117,18 +116,12 @@
         self.mock_Popen.return_value.returncode = 0
         wrapper = VerifyWrapper()
 
-        result, output = wrapper.call_verify('http://broker.com/pacts/consumer-provider.json',
+        result, output = wrapper.verify('http://broker.com/pacts/consumer-provider.json',
                                              'http://broker.com/pacts/consumer-provider2.json',
                                              provider='test_provider',
                                              provider_base_url='http://localhost')
         self.default_call.insert(0, 'http://broker.com/pacts/consumer-provider.json')
         self.default_call.insert(1, 'http://broker.com/pacts/consumer-provider2.json')
-=======
-        result, output = wrapper.verify('./pacts/consumer-provider.json',
-                                        './pacts/consumer-provider2.json',
-                                        provider='test_provider',
-                                        provider_base_url='http://localhost')
->>>>>>> 7b307924
 
         self.assertProcess(*self.default_call)
         self.assertEqual(result, 0)
@@ -224,9 +217,8 @@
         self.mock_Popen.return_value.returncode = 0
         wrapper = VerifyWrapper()
 
-<<<<<<< HEAD
         with self.assertRaises(PactException) as context:
-            wrapper.call_verify('./pacts/consumer-provider.json',
+            wrapper.verify('./pacts/consumer-provider.json',
                                 './pacts/consumer-provider2.json',
                                 provider='test_provider',
                                 provider_base_url='http://localhost',
@@ -240,20 +232,12 @@
         self.mock_Popen.return_value.returncode = 0
         wrapper = VerifyWrapper()
 
-        result, output = wrapper.call_verify('http://broker.com/pacts/consumer-provider.json',
+        result, output = wrapper.verify('http://broker.com/pacts/consumer-provider.json',
                                              'http://broker.com/pacts/consumer-provider2.json',
                                              provider='test_provider',
                                              provider_base_url='http://localhost',
                                              provider_app_version='1.2.3',
                                              publish_verification_results=True)
-=======
-        result, output = wrapper.verify('./pacts/consumer-provider.json',
-                                        './pacts/consumer-provider2.json',
-                                        provider='test_provider',
-                                        provider_base_url='http://localhost',
-                                        provider_app_version='1.2.3',
-                                        publish_verification_results=True)
->>>>>>> 7b307924
 
         self.default_call.insert(0, 'http://broker.com/pacts/consumer-provider.json')
         self.default_call.insert(1, 'http://broker.com/pacts/consumer-provider2.json')
