# pact-python

[![slack](https://slack.pact.io/badge.svg)](https://slack.pact.io)
[![License](https://img.shields.io/github/license/pact-foundation/pact-python.svg?maxAge=2592000)](https://github.com/pact-foundation/pact-python/blob/master/LICENSE)
![Build and Test](https://github.com/pact-foundation/pact-python/workflows/Build%20and%20Test/badge.svg)

Python version of Pact. Enables consumer driven contract testing,
providing a mock service and DSL for the consumer project, and
interaction playback and verification for the service provider project.
Currently supports version 2 of the [Pact specification].

For more information about what Pact is, and how it can help you
test your code more efficiently, check out the [Pact documentation].

Note: As of Version 1.0 deprecates support for python 2.7 to allow us to incorporate python 3.x features more readily. If you want to still use Python 2.7 use the 0.x.y versions. Only bug fixes will now be added to that release.

# How to use pact-python

## Installation

```
pip install pact-python
```

## Getting started

<!-- Absolute link for rendering page in docs.pact.io -->
A guide follows but if you go to the [examples](https://github.com/pact-foundation/pact-python/tree/master/examples). This has a consumer, provider and pact-broker set of tests for both FastAPI and Flask.

## Writing a Pact

Creating a complete contract is a two-step process:

1. Create a test on the consumer side that declares the expectations it has of the provider
2. Create a provider state that allows the contract to pass when replayed against the provider

## Writing the Consumer Test

If we have a method that communicates with one of our external services, which we'll call
`Provider`, and our product, `Consumer` is hitting an endpoint on `Provider` at
`/users/<user>` to get information about a particular user.

If the code to fetch a user looked like this:

```python
import requests


def user(user_name):
    """Fetch a user object by user_name from the server."""
    uri = 'http://localhost:1234/users/' + user_name
    return requests.get(uri).json()
```

Then `Consumer`'s contract test might look something like this:

```python
import atexit
import unittest

from pact import Consumer, Provider


pact = Consumer('Consumer').has_pact_with(Provider('Provider'))
pact.start_service()
atexit.register(pact.stop_service)


class GetUserInfoContract(unittest.TestCase):
  def test_get_user(self):
    expected = {
      'username': 'UserA',
      'id': 123,
      'groups': ['Editors']
    }

    (pact
     .given('UserA exists and is not an administrator')
     .upon_receiving('a request for UserA')
     .with_request('get', '/users/UserA')
     .will_respond_with(200, body=expected))

    with pact:
      result = user('UserA')

    self.assertEqual(result, expected)
```

This does a few important things:

 - Defines the Consumer and Provider objects that describe our product and our service under test
 - Uses `given` to define the setup criteria for the Provider `UserA exists and is not an administrator`
 - Defines what the request that is expected to be made by the consumer will contain
 - Defines how the server is expected to respond

Using the Pact object as a [context manager], we call our method under test
which will then communicate with the Pact mock service. The mock service will respond with
the items we defined, allowing us to assert that the method processed the response and
returned the expected value. If you want more control over when the mock service is
configured and the interactions verified, use the `setup` and `verify` methods, respectively:

```python
   (pact
     .given('UserA exists and is not an administrator')
     .upon_receiving('a request for UserA')
     .with_request('get', '/users/UserA')
     .will_respond_with(200, body=expected))

    pact.setup()
    # Some additional steps before running the code under test
    result = user('UserA')
    # Some additional steps before verifying all interactions have occurred
    pact.verify()
```

### Requests

When defining the expected HTTP request that your code is expected to make you
can specify the method, path, body, headers, and query:

```python
pact.with_request(
    method='GET',
    path='/api/v1/my-resources/',
    query={'search': 'example'}
)
```

`query` is used to specify URL query parameters, so the above example expects
a request made to `/api/v1/my-resources/?search=example`.

```python
pact.with_request(
    method='POST',
    path='/api/v1/my-resources/123',
    body={'user_ids': [1, 2, 3]},
    headers={'Content-Type': 'application/json'},
)
```

You can define exact values for your expected request like the examples above,
or you can use the matchers defined later to assist in handling values that are
variable.

The default hostname and port for the Pact mock service will be
`localhost:1234` but you can adjust this during Pact creation:

```python
from pact import Consumer, Provider
pact = Consumer('Consumer').has_pact_with(
    Provider('Provider'), host_name='mockservice', port=8080)
```

This can be useful if you need to run to create more than one Pact for your test
because your code interacts with two different services. It is important to note
that the code you are testing with this contract _must_ contact the mock service.
So in this example, the `user` method could accept an argument to specify the
location of the server, or retrieve it from an environment variable so you can
change its URI during the test.

The mock service offers you several important features when building your contracts:
- It provides a real HTTP server that your code can contact during the test and provides the responses you defined.
- You provide it with the expectations for the request your code will make and it will assert the contents of the actual requests made based on your expectations.
- If a request is made that does not match one you defined or if a request from your code is missing it will return an error with details.
- Finally, it will record your contracts as a JSON file that you can store in your repository or publish to a Pact broker.

## Expecting Variable Content

The above test works great if that user information is always static, but what happens if
the user has a last updated field that is set to the current time every time the object is
modified? To handle variable data and make your tests more robust, there are 3 helpful matchers:

### Term(matcher, generate)

Asserts the value should match the given regular expression. You could use this
to expect a timestamp with a particular format in the request or response where
you know you need a particular format, but are unconcerned about the exact date:

```python
from pact import Term
...
body = {
    'username': 'UserA',
    'last_modified': Term('\d+-\d+-\d+T\d+:\d+:\d+', '2016-12-15T20:16:01')
}

(pact
 .given('UserA exists and is not an administrator')
 .upon_receiving('a request for UserA')
 .with_request('get', '/users/UserA/info')
 .will_respond_with(200, body=body))
```

When you run the tests for the consumer, the mock service will return the value you provided
as `generate`, in this case `2016-12-15T20:16:01`. When the contract is verified on the
provider, the regex will be used to search the response from the real provider service
and the test will be considered successful if the regex finds a match in the response.

### Like(matcher)

Asserts the element's type matches the matcher. For example:

```python
from pact import Like
Like(123)  # Matches if the value is an integer
Like('hello world')  # Matches if the value is a string
Like(3.14)  # Matches if the value is a float
```

The argument supplied to `Like` will be what the mock service responds with.

When a dictionary is used as an argument for Like, all the child objects (and their child objects etc.) will be matched according to their types, unless you use a more specific matcher like a Term.

```python
from pact import Like, Term
Like({
    'username': Term('[a-zA-Z]+', 'username'),
    'id': 123, # integer
    'confirmed': False, # boolean
    'address': { # dictionary
        'street': '200 Bourke St' # string
    }
})

```

### EachLike(matcher, minimum=1)
Asserts the value is an array type that consists of elements
like the one passed in. It can be used to assert simple arrays:

```python
from pact import EachLike
EachLike(1)  # All items are integers
EachLike('hello')  # All items are strings
```

Or other matchers can be nested inside to assert more complex objects:

```python
from pact import EachLike, Term
EachLike({
    'username': Term('[a-zA-Z]+', 'username'),
    'id': 123,
    'groups': EachLike('administrators')
})
```

> Note, you do not need to specify everything that will be returned from the Provider in a
> JSON response, any extra data that is received will be ignored and the tests will still pass.

> Note, to get the generated values from an object that can contain matchers like Term, Like, EachLike, etc.
> for assertion in self.assertEqual(result, expected) you may need to use get_generated_values() helper function:

```python
from pact.matchers import get_generated_values
self.assertEqual(result, get_generated_values(expected))
```

### Match common formats
Often times, you find yourself having to re-write regular expressions for common formats.

```python
from pact import Format
Format().integer  # Matches if the value is an integer
Format().ip_address  # Matches if the value is a ip address
```

We've created a number of them for you to save you the time:

| matcher        | description                                                                                     |
|----------------|-------------------------------------------------------------------------------------------------|
| `identifier`   | Match an ID (e.g. 42)                                                                           |
| `integer`      | Match all numbers that are integers (both ints and longs)                                       |
| `decimal`      | Match all real numbers (floating point and decimal)                                             |
| `hexadecimal`  | Match all hexadecimal encoded strings                                                           |
| `date`         | Match string containing basic ISO8601 dates (e.g. 2016-01-01)                                   |
| `timestamp`    | Match a string containing an RFC3339 formatted timestamp (e.g. Mon, 31 Oct 2016 15:21:41 -0400) |
| `time`         | Match string containing times in ISO date format (e.g. T22:44:30.652Z)                          |
| `ip_address`   | Match string containing IP4 formatted address                                                   |
| `ipv6_address` | Match string containing IP6 formatted address                                                   |
| `uuid`         | Match strings containing UUIDs                                                                  |

These can be used to replace other matchers

```python
from pact import Like, Format
Like({
    'id': Format().integer, # integer
    'lastUpdated': Format().timestamp, # timestamp
    'location': { # dictionary
        'host': Format().ip_address # ip address
    }
})
```

For more information see [Matching](https://docs.pact.io/getting_started/matching)

## Uploading pact files to a Pact Broker

There are two ways to publish your pact files, to a Pact Broker.

1. [Pact CLI tools](https://docs.pact.io/pact_broker/client_cli) **recommended**
2. Pact Python API

### CLI

See [Publishing and retrieving pacts](https://docs.pact.io/pact_broker/publishing_and_retrieving_pacts)

Example uploading to a Pact Broker

```
pact-broker publish /path/to/pacts/consumer-provider.json --consumer-app-version 1.0.0 --branch main --broker-base-url https://test.pactflow.io --broker-username someUsername --broker-password somePassword
```

Example uploading to a Pactflow Broker

```
pact-broker publish /path/to/pacts/consumer-provider.json --consumer-app-version 1.0.0 --branch main --broker-base-url https://test.pactflow.io --broker-token SomeToken
```

### Python API

```python
broker = Broker(broker_base_url="http://localhost")
broker.publish("TestConsumer",
                       "2.0.1",
                       branch='consumer-branch',
                       pact_dir='.')

output, logs = verifier.verify_pacts('./userserviceclient-userservice.json')

```

The parameters for this differ slightly in naming from their CLI equivalents:
| CLI        |      native Python                      |
|-----------------|-------------------------------------------------------------------------------------------------|
| `--branch`  | `branch`                                     |
| `--build-url`  | `build_url`                                     |
| `--auto-detect-version-properties`  | `auto_detect_version_properties`                                     |
| `--tag=TAG`  | `consumer_tags`                                   |
| `--tag-with-git-branch`  | `tag_with_git_branch`                                     |
| `PACT_DIRS_OR_FILES`  | `pact_dir`                                     |
| `--consumer-app-version`  | `version`                                     |
| `n/a`  | `consumer_name`                                     |

## Verifying Pacts Against a Service

In addition to writing Pacts for Python consumers, you can also verify those Pacts
against a provider of any language. There are two ways to do this.

### CLI

After installing pact-python a `pact-verifier`
application should be available. To get details about its use you can call it with the
help argument:

```bash
pact-verifier --help
```

The simplest example is verifying a server with locally stored Pact files and no provider
states:

```bash
pact-verifier --provider-base-url=http://localhost:8080 --pact-url=./pacts/consumer-provider.json
```

Which will immediately invoke the Pact verifier, making HTTP requests to the server located
at `http://localhost:8080` based on the Pacts in `./pacts/consumer-provider.json` and
reporting the results.

There are several options for configuring how the Pacts are verified:

###### --provider-base-url

Required. Defines the URL of the server to make requests to when verifying the Pacts.

###### --pact-url

Required if --pact-urls not specified. The location of a Pact file you want
to verify. This can be a URL to a [Pact Broker] or a local path, to provide
multiple files, specify multiple arguments.

```
pact-verifier --provider-base-url=http://localhost:8080 --pact-url=./pacts/one.json --pact-url=./pacts/two.json
```

###### --pact-urls

Required if --pact-url not specified. The location of the Pact files you want
to verify. This can be a URL to a [Pact Broker] or one or more local paths, separated by a comma.

###### --provider-states-url

_DEPRECATED AFTER v 0.6.0._ The URL where your provider application will produce the list of available provider states.
The verifier calls this URL to ensure the Pacts specify valid states before making the HTTP
requests.

###### --provider-states-setup-url

The URL which should be called to setup a specific provider state before a Pact is verified. This URL will be called with a POST request, and the JSON body `{consumer: 'Consumer name', state: 'a thing exists'}`.

###### --pact-broker-url

Base URl for the Pact Broker instance to publish pacts to. Can also be specified via the environment variable
`PACT_BROKER_BASE_URL`.

###### --pact-broker-username

The username to use when contacting the Pact Broker. Can also be specified via the environment variable
`PACT_BROKER_USERNAME`.

###### --pact-broker-password

The password to use when contacting the Pact Broker. You can also specify this value
as the environment variable `PACT_BROKER_PASSWORD`.

###### --pact-broker-token

The bearer token to use when contacting the Pact Broker. You can also specify this value
as the environment variable `PACT_BROKER_TOKEN`.

###### --consumer-version-tag

Retrieve the latest pacts with this consumer version tag. Used in conjunction with `--provider`.
May be specified multiple times.

###### --consumer-version-selector

You can also retrieve pacts with consumer version selector, a more flexible approach in specifying which pacts you need.
May be specified multiple times. Read more about selectors [here](https://docs.pact.io/pact_broker/advanced_topics/consumer_version_selectors/).

###### --provider-version-tag

Tag to apply to the provider application version. May be specified multiple times.

###### --provider-version-branch

Branch to apply to the provider application version.

###### --custom-provider-header

Header to add to provider state set up and pact verification requests e.g.`Authorization: Basic cGFjdDpwYWN0`
May be specified multiple times.

###### -t, --timeout

The duration in seconds we should wait to confirm that the verification process was successful. Defaults to 30.

###### -a, --provider-app-version

The provider application version. Required for publishing verification results.

###### -r, --publish-verification-results

Publish verification results to the broker.

### Python API
<<<<<<< HEAD
You can use the Verifier class. This allows you to write native python code and the test framework of your choice.
=======

You can use the Verifier class. This has all the same parameters as the cli tool but allows you to write native python code and the test framework of your choice.
>>>>>>> f91e9b15

```python
verifier = Verifier(provider='UserService',
                    provider_base_url=PACT_URL)

<<<<<<< HEAD
# Using a local pact file

success, logs = verifier.verify_pacts('./userserviceclient-userservice.json')
assert success == 0

# Using a pact broker

- For OSS Pact Broker, use broker_username / broker_password
- For Pactflow Pact Broker, use broker_token

success, logs = verifier.verify_with_broker(
    # broker_username=PACT_BROKER_USERNAME,
    # broker_password=PACT_BROKER_PASSWORD,
    broker_url=PACT_BROKER_URL,
    broker_token=PACT_BROKER_TOKEN,
    publish_version=APPLICATION_VERSION,
    publish_verification_results=True,
    verbose=True,
    provider_version_branch=PROVIDER_BRANCH,
    enable_pending=True,
)
assert success == 0

```

The parameters for this differ slightly in naming from their CLI equivalents:
| CLI        |      native Python                      |
|-----------------|-------------------------------------------------------------------------------------------------|
| `consumer_tags`  | `consumer-version-tag`                                     |
| `provider_tags`  | `provider-version-tag`                                     |
| `custom-provider-header`  | `headers`                                     |

=======
output, logs = verifier.verify_pacts('./userserviceclient-userservice.json')
```

>>>>>>> f91e9b15
You can see more details in the [e2e examples](https://github.com/pact-foundation/pact-python/tree/master/examples/e2e/tests/provider/test_provider.py).

### Provider States

In many cases, your contracts will need very specific data to exist on the provider
to pass successfully. If you are fetching a user profile, that user needs to exist,
if querying a list of records, one or more records needs to exist. To support
decoupling the testing of the consumer and provider, Pact offers the idea of provider
states to communicate from the consumer what data should exist on the provider.

When setting up the testing of a provider you will also need to setup the management of
these provider states. The Pact verifier does this by making additional HTTP requests to
the `--provider-states-setup-url` you provide. This URL could be
on the provider application or a separate one. Some strategies for managing state include:

- Having endpoints in your application that are not active in production that create and delete your datastore state
- A separate application that has access to the same datastore to create and delete, like a separate App Engine module or Docker container pointing to the same datastore
- A standalone application that can start and stop the other server with different datastore states

For more information about provider states, refer to the [Pact documentation] on [Provider States].

# Development

<!-- Absolute link for rendering page in docs.pact.io -->
Please read [CONTRIBUTING.md](https://github.com/pact-foundation/pact-python/blob/master/CONTRIBUTING.md)

To setup a development environment:

1. If you want to run tests for all Python versions, install 3.6, 3.7, 3.8, and 3.9 from source or using a tool like [pyenv]
2. It's recommended to create a Python [virtualenv] for the project.
3. We are now using FFI bindings. For mac you might want to read these [setup FFI](https://cffi.readthedocs.io/en/latest/installation.html)

To setup the environment, run tests, and package the application, run:
`make release`

If you are just interested in packaging pact-python you can install it using pip:

`make package`

This creates a `dist/pact-python-N.N.N.tar.gz` file, where the Ns are the current version.
From there you can use pip to install it:

`pip install ./dist/pact-python-N.N.N.tar.gz`

## Offline Installation of Standalone Packages

Although all Ruby standalone applications are predownloaded into the wheel artifact, it may be useful, for development, purposes to install custom Ruby binaries. In which case, use the `bin-path` flag.
```
pip install pact-python --bin-path=/absolute/path/to/folder/containing/pact/binaries/for/your/os
```

Pact binaries can be found at [Pact Ruby Releases](https://github.com/pact-foundation/pact-ruby-standalone/releases).

## Testing

This project has unit and end to end tests, which can both be run from make:

Unit: `make test`

End to end: `make e2e`

## Contact

Join us in slack: [![slack](https://slack.pact.io/badge.svg)](https://slack.pact.io)

or

- Twitter: [@pact_up](https://twitter.com/pact_up)
- Stack Overflow: [stackoverflow.com/questions/tagged/pact](https://stackoverflow.com/questions/tagged/pact)

[bundler]: http://bundler.io/
[context manager]: https://en.wikibooks.org/wiki/Python_Programming/Context_Managers
[Pact]: https://docs.pact.io
[Pact Broker]: https://docs.pact.io/pact_broker
[Pact documentation]: https://docs.pact.io/
[Pact Mock Service]: https://github.com/pact-foundation/pact-mock_service
[Pact specification]: https://github.com/pact-foundation/pact-specification
[Provider States]: https://docs.pact.io/getting_started/provider_states
[pact-provider-verifier]: https://github.com/pact-foundation/pact-provider-verifier
[pyenv]: https://github.com/pyenv/pyenv
[rvm]: https://rvm.io/
[rbenv]: https://github.com/rbenv/rbenv
[virtualenv]: http://python-guide-pt-br.readthedocs.io/en/latest/dev/virtualenvs/<|MERGE_RESOLUTION|>--- conflicted
+++ resolved
@@ -456,18 +456,13 @@
 Publish verification results to the broker.
 
 ### Python API
-<<<<<<< HEAD
-You can use the Verifier class. This allows you to write native python code and the test framework of your choice.
-=======
 
 You can use the Verifier class. This has all the same parameters as the cli tool but allows you to write native python code and the test framework of your choice.
->>>>>>> f91e9b15
 
 ```python
 verifier = Verifier(provider='UserService',
                     provider_base_url=PACT_URL)
 
-<<<<<<< HEAD
 # Using a local pact file
 
 success, logs = verifier.verify_pacts('./userserviceclient-userservice.json')
@@ -500,11 +495,6 @@
 | `provider_tags`  | `provider-version-tag`                                     |
 | `custom-provider-header`  | `headers`                                     |
 
-=======
-output, logs = verifier.verify_pacts('./userserviceclient-userservice.json')
-```
-
->>>>>>> f91e9b15
 You can see more details in the [e2e examples](https://github.com/pact-foundation/pact-python/tree/master/examples/e2e/tests/provider/test_provider.py).
 
 ### Provider States
