import platform
import pathlib

import docker
import pytest
from testcontainers.compose import DockerCompose


# This fixture is to simulate a managed Pact Broker or PactFlow account.
# For almost all purposes outside this example, you will want to use a real
# broker. See https://github.com/pact-foundation/pact_broker for further details.
@pytest.fixture(scope="session", autouse=True)
def broker(request):
    version = request.config.getoption("--publish-pact")
    publish = True if version else False

    # If the results are not going to be published to the broker, there is
    # nothing further to do anyway
    if not publish:
        yield
        return

    run_broker = request.config.getoption("--run-broker")

    if run_broker:
        # Start up the broker using docker-compose
        print("Starting broker")
        with DockerCompose("../broker", compose_file_name=["docker-compose.yml"], pull=True) as compose:
            stdout, stderr = compose.get_logs()
            if stderr:
                print("Errors\\n:{}".format(stderr))
            print("{}".format(stdout))
            print("Started broker")

            yield
            print("Stopping broker")
        print("Broker stopped")
    else:
        # Assuming there is a broker available already, docker-compose has been
        # used manually as the --run-broker option has not been provided
        yield
        return


@pytest.fixture(scope="session", autouse=True)
def publish_existing_pact(broker):
    """Publish the contents of the pacts folder to the Pact Broker.

    In normal usage, a Consumer would publish Pacts to the Pact Broker after
    running tests - this fixture would NOT be needed.
    .
    Because the broker is being used standalone here, it will not contain the
    required Pacts, so we must first spin up the pact-cli and publish them.

    In the Pact Broker logs, this corresponds to the following entry:
      PactBroker::Pacts::Service -- Creating new pact publication with params \
      {:consumer_name=>"UserServiceClient", :provider_name=>"UserService", \
      :revision_number=>nil, :consumer_version_number=>"1", :pact_version_sha=>nil, \
      :consumer_name_in_pact=>"UserServiceClient", :provider_name_in_pact=>"UserService"}
    """
    source = str(pathlib.Path.cwd().joinpath("..", "pacts").resolve())
    pacts = [f"{source}:/pacts"]
    envs = {
        "PACT_BROKER_BASE_URL": "http://broker_app:9292",
        "PACT_BROKER_USERNAME": "pactbroker",
        "PACT_BROKER_PASSWORD": "pactbroker",
    }

    target_platform = platform.platform().lower()

    if 'macos' in target_platform or 'windows' in target_platform:
<<<<<<< HEAD
        envs["PACT_BROKER_BASE_URL"] = "http://host.docker.internal"
=======
        envs["PACT_BROKER_BASE_URL"] = "http://host.docker.internal:80"
>>>>>>> 03df5c50

    client = docker.from_env()

    print("Publishing existing Pact")
    client.containers.run(
        remove=True,
        network="broker_default",
        volumes=pacts,
        image="pactfoundation/pact-cli:latest-multi",
        environment=envs,
        command="publish /pacts --consumer-app-version 1",
    )
    print("Finished publishing")


def pytest_addoption(parser):
    parser.addoption(
        "--publish-pact", type=str, action="store", help="Upload generated pact file to pact broker with version"
    )

    parser.addoption("--run-broker", type=bool, action="store", help="Whether to run broker in this test or not.")
    parser.addoption("--provider-url", type=str, action="store", help="The url to our provider.")<|MERGE_RESOLUTION|>--- conflicted
+++ resolved
@@ -69,11 +69,7 @@
     target_platform = platform.platform().lower()
 
     if 'macos' in target_platform or 'windows' in target_platform:
-<<<<<<< HEAD
-        envs["PACT_BROKER_BASE_URL"] = "http://host.docker.internal"
-=======
         envs["PACT_BROKER_BASE_URL"] = "http://host.docker.internal:80"
->>>>>>> 03df5c50
 
     client = docker.from_env()
 
