--- conflicted
+++ resolved
@@ -1,7 +1,3 @@
 """Pact version info."""
 
-<<<<<<< HEAD
-__version__ = '2.0.0'
-=======
-__version__ = '2.0.1'
->>>>>>> 03df5c50
+__version__ = '2.0.1'