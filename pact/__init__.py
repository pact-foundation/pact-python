--- conflicted
+++ resolved
@@ -13,12 +13,6 @@
 
 from .__version__ import __version__  # noqa: F401
 
-<<<<<<< HEAD
-__all__ = ('Broker', 'Consumer', 'EachLike', 'Like',
-           'MessageConsumer', 'MessagePact', 'MessageProvider',
-           'Pact', 'Provider', 'SomethingLike', 'Term', 'Format', 'Verifier')
-=======
 __all__ = ('Broker', 'Consumer', 'EachLike', 'Like', 'MessageConsumer', 'MessagePact',
            'Pact', 'Provider', 'SomethingLike', 'Term', 'Format', 'Verifier', 'PactV3',
-           'VerifierV3')
->>>>>>> 8d10d5af
+           'VerifierV3')