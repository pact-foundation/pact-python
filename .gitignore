--- conflicted
+++ resolved
@@ -106,10 +106,7 @@
 
 .noseids
 
-<<<<<<< HEAD
 # MacOS stuff
 .DS_Store
-=======
 # Generated pact directories
-pacts/
->>>>>>> 8d10d5af
+pacts/