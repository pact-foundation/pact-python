"""pact-python PyPI Package."""
import gzip
import os
import platform
import shutil
import sys
import tarfile
from distutils.command.sdist import sdist as sdist_orig
from typing import NamedTuple
from zipfile import ZipFile

from setuptools import setup
from setuptools.command.develop import develop
from setuptools.command.install import install

IS_64 = sys.maxsize > 2 ** 32
<<<<<<< HEAD
PACT_STANDALONE_VERSION = '2.0.2'
PACT_STANDALONE_SUFFIXES = ['osx-x86_64.tar.gz',
                            'osx-arm64.tar.gz',
                            'linux-x86_64.tar.gz',
                            'linux-arm64.tar.gz',
                            'windows-x86_64.zip',
                            'windows-x86.zip',
                            ]
=======
PACT_STANDALONE_VERSION = "1.88.83"
PACT_STANDALONE_SUFFIXES = ["osx.tar.gz", "linux-x86_64.tar.gz", "linux-x86.tar.gz", "win32.zip"]
PACT_FFI_VERSION = "0.3.14"
PACT_FFI_FILENAMES = [
    "libpact_ffi-linux-x86_64.so.gz",
    "libpact_ffi-osx-aarch64-apple-darwin.dylib.gz",
    "libpact_ffi-osx-x86_64.dylib.gz",
    "pact_ffi-windows-x86_64.dll.gz",
]
PACT_RUBY_FILENAME = "pact-{version}-{suffix}"
>>>>>>> 7b307924

here = os.path.abspath(os.path.dirname(__file__))


class Binary(NamedTuple):
    filename: str  # For example: "pact-1.2.3-linux-x86_64.tar.gz"
    version: str  # For example: "1.2.3"
    suffix: str  # For example: "linux-x86_64.tar.gz"
    single_file: bool  # True for Pact Rust FFI where we have one library file


about = {}
with open(os.path.join(here, "pact", "__version__.py")) as f:
    exec(f.read(), about)


class sdist(sdist_orig):
<<<<<<< HEAD
    """Subclass sdist to download all standalone ruby applications into ./pact/bin."""

    def run(self):
        """Installs the dist."""
        package_bin_path = os.path.join(os.path.dirname(__file__), 'pact', 'bin')
=======
    """
    Subclass sdist so that we can download all standalone ruby applications
    into ./pact/bin so our users receive all the binaries on pip install.
    """

    def run(self):
        package_bin_path = os.path.join(os.path.dirname(__file__), "pact", "bin")
>>>>>>> 7b307924

        if os.path.exists(package_bin_path):
            shutil.rmtree(package_bin_path, ignore_errors=True)
        os.mkdir(package_bin_path)

        # Ruby binary
        for suffix in PACT_STANDALONE_SUFFIXES:
            filename = PACT_RUBY_FILENAME.format(version=PACT_STANDALONE_VERSION, suffix=suffix)
            download_binary(package_bin_path, filename, get_ruby_uri(suffix=suffix))

        # Rust FFI library
        for filename in PACT_FFI_FILENAMES:
            download_binary(package_bin_path, filename, get_rust_uri(filename=filename))
        super().run()


class PactPythonDevelopCommand(develop):
    """Custom develop mode installer for pact-python.

    When the package is installed using `python setup.py develop` or
    `pip install -e` it will download and unpack the appropriate Pact
    mock service and provider verifier.
    """

    def run(self):
        """Install ruby command."""
        develop.run(self)
        package_bin_path = os.path.join(os.path.dirname(__file__), "pact", "bin")
        if not os.path.exists(package_bin_path):
            os.mkdir(package_bin_path)

        # Ruby
        install_binary(package_bin_path, download_bin_path=None, binary=ruby_app_binary())

        # Rust
        install_binary(package_bin_path, download_bin_path=None, binary=rust_lib_binary())


class PactPythonInstallCommand(install):
    """Custom installer for pact-python.

    Installs the Python package and unpacks the platform appropriate version
    of the Ruby mock service and provider verifier.

    User Options:
        --bin-path  An absolute folder path containing pre-downloaded pact binaries
                    that should be used instead of fetching from the internet.
    """

    user_options = install.user_options + [("bin-path=", None, None)]

    def initialize_options(self):
        """Load our preconfigured options."""
        install.initialize_options(self)
        self.bin_path = None

    def finalize_options(self):
        """Load provided CLI arguments into our options."""
        install.finalize_options(self)

    def run(self):
        """Install python binary."""
        install.run(self)
        package_bin_path = os.path.join(self.install_lib, "pact", "bin")
        if not os.path.exists(package_bin_path):
            os.mkdir(package_bin_path)

        # Ruby
        install_binary(package_bin_path, self.bin_path, binary=ruby_app_binary())

        # Rust
        install_binary(package_bin_path, download_bin_path=None, binary=rust_lib_binary())


def get_ruby_uri(suffix) -> str:
    """Determine the full URI to download the Ruby binary from."""
    uri = (
        "https://github.com/pact-foundation/pact-ruby-standalone/releases"
        "/download/v{version}/pact-{version}-{suffix}"
    )
    return uri.format(version=PACT_STANDALONE_VERSION, suffix=suffix)


def get_rust_uri(filename) -> str:
    """Determine the full URI to download the Rust binary from."""
    uri = (
        f"https://github.com/pact-foundation/pact-reference/releases"
        f"/download/libpact_ffi-v{PACT_FFI_VERSION}/{filename}"
    )
    return uri.format(version=PACT_STANDALONE_VERSION, filename=filename)


def install_binary(package_bin_path, download_bin_path, binary: Binary):
    """Installs the ruby standalone application for this OS.

    :param package_bin_path: The path where we want our pact binaries unarchived.
    :param download_bin_path: An optional path containing pre-downloaded pact binaries.
    :param binary: Details of the zipped binary files required
    """
    print(f"-> install_binary({package_bin_path=}, {download_bin_path=}, {binary=})")

    if download_bin_path is not None:
        # If a download_bin_path has been provided, but does not contain what we
        # expect, do not continue
        path = os.path.join(download_bin_path, binary.filename)
        if not os.path.isfile(path):
            raise RuntimeError("Could not find {} binary.".format(path))
        else:
            if binary.single_file:
                extract_gz(download_bin_path, package_bin_path, binary.filename)
            else:
                extract_ruby_app_binary(download_bin_path, package_bin_path, binary.filename)
    else:
        # Otherwise, download to the destination package_bin_path, skipping to
        # just extract if we have it already
        path = os.path.join(package_bin_path, binary.filename)
        if not os.path.isfile(path):
            # Ruby binary
            if binary.suffix in PACT_STANDALONE_SUFFIXES:
                download_binary(package_bin_path, binary.filename, uri=get_ruby_uri(binary.suffix))

            # Rust FFI library
            if binary.filename in PACT_FFI_FILENAMES:
                print(binary.filename)
                download_binary(package_bin_path, binary.filename, get_rust_uri(filename=binary.filename))

        if binary.single_file:
            extract_gz(package_bin_path, package_bin_path, binary.filename)
        else:
            extract_ruby_app_binary(package_bin_path, package_bin_path, binary.filename)

<<<<<<< HEAD

def ruby_app_binary():
    """
    Determine the ruby app binary required for this OS.
=======
    print("<- install_binary")


def ruby_app_binary() -> Binary:
    """Determines the ruby app binary required for this OS.
>>>>>>> 7b307924

    :return Details of the binary file required
    """
    target_platform = platform.platform().lower()

<<<<<<< HEAD
    binary = ('pact-{version}-{suffix}')
    if ("darwin" in target_platform or "macos" in target_platform) and ("aarch64" in platform.machine() or "arm64" in platform.machine()):
        suffix = 'osx-arm64.tar.gz'
    elif ("darwin" in target_platform or "macos" in target_platform) and IS_64:
        suffix = 'osx-x86_64.tar.gz'
    elif 'linux' in target_platform and IS_64 and "aarch64" in platform.machine():
        suffix = 'linux-arm64.tar.gz'
    elif 'linux' in target_platform:
        suffix = 'linux-x86_64.tar.gz'
    elif 'windows' in target_platform and IS_64:
        suffix = 'windows-x86_64.zip'
    elif 'windows' in target_platform:
        suffix = 'windows-x86.zip'
=======
    if "darwin" in target_platform or "macos" in target_platform:
        suffix = "osx.tar.gz"
    elif "linux" in target_platform and IS_64:
        suffix = "linux-x86_64.tar.gz"
    elif "linux" in target_platform:
        suffix = "linux-x86.tar.gz"
    elif "windows" in target_platform:
        suffix = "win32.zip"
>>>>>>> 7b307924
    else:
        msg = (
            "Unfortunately, {} is not a supported platform. Only Linux," " Windows, and OSX are currently supported."
        ).format(platform.platform())
        raise Exception(msg)

    binary = PACT_RUBY_FILENAME.format(version=PACT_STANDALONE_VERSION, suffix=suffix)
    return Binary(filename=binary, version=PACT_STANDALONE_VERSION, suffix=suffix, single_file=False)


def rust_lib_binary() -> Binary:
    """Determines the Rust FFI library binary required for this OS.

    :return Details of the binary file required
    """
<<<<<<< HEAD
    Download `binary` into `path_to_download_to`.
=======
    target_platform = platform.platform().lower()

    if ("darwin" in target_platform or "macos" in target_platform) and "aarch64" or "arm64" in platform.machine():
        # TODO: Untested, can someone with the appropriate architecture verify?
        binary = "libpact_ffi-osx-aarch64-apple-darwin.dylib.gz"
    elif "darwin" in target_platform or "macos" in target_platform:
        binary = "libpact_ffi-osx-x86_64.dylib.gz"
    elif "linux" in target_platform and IS_64:
        binary = "libpact_ffi-linux-x86_64.so.gz"
    elif "windows" in target_platform:
        binary = "pact_ffi-windows-x86_64.dll.gz"
    else:
        msg = (
            "Unfortunately, {} is not a supported platform. Only Linux x86_64,"
            " Windows, and OSX are currently supported."
        ).format(platform.platform())
        raise Exception(msg)

    return Binary(filename=binary, version=PACT_STANDALONE_VERSION, suffix=None, single_file=True)


def download_binary(path_to_download_to, filename, uri):
    """Downloads `filename` into `path_to_download_to`.
>>>>>>> 7b307924

    :param path_to_download_to: The path where binaries should be downloaded.
    :param filename: The filename that should be installed.
    :param uri: The URI to download the file from.
    """
    print(f"-> download_binary({path_to_download_to=}, {filename=}, {uri=})")

    if sys.version_info.major == 2:
        from urllib import urlopen
    else:
        from urllib.request import urlopen

    path = os.path.join(path_to_download_to, filename)

    resp = urlopen(uri)
    with open(path, "wb") as f:
        if resp.code == 200:
            f.write(resp.read())
        else:
            raise RuntimeError("Received HTTP {} when downloading {}".format(resp.code, resp.url))

<<<<<<< HEAD
def extract_ruby_app_binary(source, destination, binary):
    """
    Extract the ruby app binary from `source` into `destination`.
=======
    print("<- download_binary")


def extract_ruby_app_binary(source: str, destination: str, binary: str):
    """Extracts the ruby app binary from `source` into `destination`.
>>>>>>> 7b307924

    :param source: The location of the binary to unarchive.
    :param destination: The location to unarchive to.
    :param binary: The binary that needs to be unarchived.
    """
    print(f"-> extract_ruby_app_binary({source=}, {destination=}, {binary=})")

    path = os.path.join(source, binary)
    if "windows" in platform.platform().lower():
        with ZipFile(path) as f:
            f.extractall(destination)
    else:
        with tarfile.open(path) as f:
<<<<<<< HEAD
            def is_within_directory(directory, target):

                abs_directory = os.path.abspath(directory)
                abs_target = os.path.abspath(target)

                prefix = os.path.commonprefix([abs_directory, abs_target])

                return prefix == abs_directory

            def safe_extract(tar, path=".", members=None, *, numeric_owner=False):

                for member in tar.getmembers():
                    member_path = os.path.join(path, member.name)
                    if not is_within_directory(path, member_path):
                        raise Exception("Attempted Path Traversal in Tar File")

                tar.extractall(path, members, numeric_owner=numeric_owner)

            safe_extract(f, destination)
=======
            f.extractall(destination)
    os.remove(path)
    print("<- extract_ruby_app_binary")


def extract_gz(source: str, destination: str, binary: str):
    print(f"-> extract_gz({source=}, {destination=}, {binary=})")

    path = os.path.join(source, binary)
    dest = os.path.splitext(os.path.join(destination, binary))[0]

    with gzip.open(path, "rb") as f_in, open(dest, "wb") as f_out:
        shutil.copyfileobj(f_in, f_out)
    os.remove(path)

    print("<- extract_gz")
>>>>>>> 7b307924


def read(filename):
    """Read file contents."""
    path = os.path.realpath(os.path.join(os.path.dirname(__file__), filename))
    with open(path, "rb") as f:
        return f.read().decode("utf-8")


dependencies = [
<<<<<<< HEAD
    'psutil>=5.9.4',
    'six>=1.16.0',
    'fastapi>=0.67.0',
    'urllib3>=1.26.12',
]

if sys.version_info < (3, 7):
    dependencies += [
        'click<=8.0.4',
        'httpx==0.22.0',
        'requests==2.27.1',
        'uvicorn==0.16.0',
    ]
else:
    dependencies += [
        'click>=8.1.3',
        'httpx==0.23.3',
        'requests>=2.28.0',
        'uvicorn>=0.19.0',
    ]

# Classifiers: available ones listed at https://pypi.org/classifiers
CLASSIFIERS = [
    'Development Status :: 5 - Production/Stable',

    'Operating System :: OS Independent',

    'Intended Audience :: Developers',

    'Programming Language :: Python',
    'Programming Language :: Python :: 3',
    'Programming Language :: Python :: 3.6',
    'Programming Language :: Python :: 3.7',
    'Programming Language :: Python :: 3.8',
    'Programming Language :: Python :: 3.9',
    'Programming Language :: Python :: 3.10',
    'Programming Language :: Python :: 3.11',

    'License :: OSI Approved :: MIT License',
=======
    "cffi==1.14.6",
    "click>=2.0.0",
    "psutil>=2.0.0",
    "requests>=2.5.0",
    "six>=1.9.0",
    "fastapi>=0.67.0",
    "urllib3>=1.26.5",
    "uvicorn>=0.14.0",
>>>>>>> 7b307924
]

if __name__ == "__main__":
    setup(
        cmdclass={"develop": PactPythonDevelopCommand, "install": PactPythonInstallCommand, "sdist": sdist},
        name="pact-python",
        version=about["__version__"],
        description=("Tools for creating and verifying consumer driven " "contracts using the Pact framework."),
        long_description=read("README.md"),
        long_description_content_type="text/markdown",
        author="Matthew Balvanz",
        author_email="matthew.balvanz@workiva.com",
        url="https://github.com/pact-foundation/pact-python",
        entry_points="""
            [console_scripts]
<<<<<<< HEAD
            pact-verifier=pact.cli.verify:main
        ''',
        classifiers=CLASSIFIERS,
        python_requires='>=3.6,<4',
=======
            pact-verifier=pact.ffi.cli.verify:main
        """,
>>>>>>> 7b307924
        install_requires=dependencies,
        packages=["pact", "pact.cli"],
        package_data={"pact": ["bin/*"]},
        package_dir={"pact": "pact"},
        license="MIT License",
    )<|MERGE_RESOLUTION|>--- conflicted
+++ resolved
@@ -14,7 +14,6 @@
 from setuptools.command.install import install
 
 IS_64 = sys.maxsize > 2 ** 32
-<<<<<<< HEAD
 PACT_STANDALONE_VERSION = '2.0.2'
 PACT_STANDALONE_SUFFIXES = ['osx-x86_64.tar.gz',
                             'osx-arm64.tar.gz',
@@ -23,9 +22,6 @@
                             'windows-x86_64.zip',
                             'windows-x86.zip',
                             ]
-=======
-PACT_STANDALONE_VERSION = "1.88.83"
-PACT_STANDALONE_SUFFIXES = ["osx.tar.gz", "linux-x86_64.tar.gz", "linux-x86.tar.gz", "win32.zip"]
 PACT_FFI_VERSION = "0.3.14"
 PACT_FFI_FILENAMES = [
     "libpact_ffi-linux-x86_64.so.gz",
@@ -34,7 +30,6 @@
     "pact_ffi-windows-x86_64.dll.gz",
 ]
 PACT_RUBY_FILENAME = "pact-{version}-{suffix}"
->>>>>>> 7b307924
 
 here = os.path.abspath(os.path.dirname(__file__))
 
@@ -52,21 +47,11 @@
 
 
 class sdist(sdist_orig):
-<<<<<<< HEAD
     """Subclass sdist to download all standalone ruby applications into ./pact/bin."""
 
     def run(self):
         """Installs the dist."""
         package_bin_path = os.path.join(os.path.dirname(__file__), 'pact', 'bin')
-=======
-    """
-    Subclass sdist so that we can download all standalone ruby applications
-    into ./pact/bin so our users receive all the binaries on pip install.
-    """
-
-    def run(self):
-        package_bin_path = os.path.join(os.path.dirname(__file__), "pact", "bin")
->>>>>>> 7b307924
 
         if os.path.exists(package_bin_path):
             shutil.rmtree(package_bin_path, ignore_errors=True)
@@ -156,7 +141,7 @@
         f"https://github.com/pact-foundation/pact-reference/releases"
         f"/download/libpact_ffi-v{PACT_FFI_VERSION}/{filename}"
     )
-    return uri.format(version=PACT_STANDALONE_VERSION, filename=filename)
+    return uri.format(version=PACT_FFI_VERSION, filename=filename)
 
 
 def install_binary(package_bin_path, download_bin_path, binary: Binary):
@@ -198,24 +183,16 @@
         else:
             extract_ruby_app_binary(package_bin_path, package_bin_path, binary.filename)
 
-<<<<<<< HEAD
-
-def ruby_app_binary():
-    """
-    Determine the ruby app binary required for this OS.
-=======
     print("<- install_binary")
 
 
 def ruby_app_binary() -> Binary:
     """Determines the ruby app binary required for this OS.
->>>>>>> 7b307924
 
     :return Details of the binary file required
     """
     target_platform = platform.platform().lower()
 
-<<<<<<< HEAD
     binary = ('pact-{version}-{suffix}')
     if ("darwin" in target_platform or "macos" in target_platform) and ("aarch64" in platform.machine() or "arm64" in platform.machine()):
         suffix = 'osx-arm64.tar.gz'
@@ -229,16 +206,6 @@
         suffix = 'windows-x86_64.zip'
     elif 'windows' in target_platform:
         suffix = 'windows-x86.zip'
-=======
-    if "darwin" in target_platform or "macos" in target_platform:
-        suffix = "osx.tar.gz"
-    elif "linux" in target_platform and IS_64:
-        suffix = "linux-x86_64.tar.gz"
-    elif "linux" in target_platform:
-        suffix = "linux-x86.tar.gz"
-    elif "windows" in target_platform:
-        suffix = "win32.zip"
->>>>>>> 7b307924
     else:
         msg = (
             "Unfortunately, {} is not a supported platform. Only Linux," " Windows, and OSX are currently supported."
@@ -254,9 +221,6 @@
 
     :return Details of the binary file required
     """
-<<<<<<< HEAD
-    Download `binary` into `path_to_download_to`.
-=======
     target_platform = platform.platform().lower()
 
     if ("darwin" in target_platform or "macos" in target_platform) and "aarch64" or "arm64" in platform.machine():
@@ -280,7 +244,6 @@
 
 def download_binary(path_to_download_to, filename, uri):
     """Downloads `filename` into `path_to_download_to`.
->>>>>>> 7b307924
 
     :param path_to_download_to: The path where binaries should be downloaded.
     :param filename: The filename that should be installed.
@@ -302,17 +265,11 @@
         else:
             raise RuntimeError("Received HTTP {} when downloading {}".format(resp.code, resp.url))
 
-<<<<<<< HEAD
-def extract_ruby_app_binary(source, destination, binary):
-    """
-    Extract the ruby app binary from `source` into `destination`.
-=======
     print("<- download_binary")
 
 
 def extract_ruby_app_binary(source: str, destination: str, binary: str):
     """Extracts the ruby app binary from `source` into `destination`.
->>>>>>> 7b307924
 
     :param source: The location of the binary to unarchive.
     :param destination: The location to unarchive to.
@@ -326,27 +283,6 @@
             f.extractall(destination)
     else:
         with tarfile.open(path) as f:
-<<<<<<< HEAD
-            def is_within_directory(directory, target):
-
-                abs_directory = os.path.abspath(directory)
-                abs_target = os.path.abspath(target)
-
-                prefix = os.path.commonprefix([abs_directory, abs_target])
-
-                return prefix == abs_directory
-
-            def safe_extract(tar, path=".", members=None, *, numeric_owner=False):
-
-                for member in tar.getmembers():
-                    member_path = os.path.join(path, member.name)
-                    if not is_within_directory(path, member_path):
-                        raise Exception("Attempted Path Traversal in Tar File")
-
-                tar.extractall(path, members, numeric_owner=numeric_owner)
-
-            safe_extract(f, destination)
-=======
             f.extractall(destination)
     os.remove(path)
     print("<- extract_ruby_app_binary")
@@ -363,7 +299,6 @@
     os.remove(path)
 
     print("<- extract_gz")
->>>>>>> 7b307924
 
 
 def read(filename):
@@ -374,15 +309,16 @@
 
 
 dependencies = [
-<<<<<<< HEAD
+    'cffi==1.15.1',
     'psutil>=5.9.4',
     'six>=1.16.0',
     'fastapi>=0.67.0',
     'urllib3>=1.26.12',
 ]
 
-if sys.version_info < (3, 7):
+if sys.version_info.major < 4 and sys.version_info.minor < 7:
     dependencies += [
+        'cffi==1.15.1',
         'click<=8.0.4',
         'httpx==0.22.0',
         'requests==2.27.1',
@@ -390,6 +326,7 @@
     ]
 else:
     dependencies += [
+        'cffi==1.15.1',
         'click>=8.1.3',
         'httpx==0.23.3',
         'requests>=2.28.0',
@@ -414,16 +351,6 @@
     'Programming Language :: Python :: 3.11',
 
     'License :: OSI Approved :: MIT License',
-=======
-    "cffi==1.14.6",
-    "click>=2.0.0",
-    "psutil>=2.0.0",
-    "requests>=2.5.0",
-    "six>=1.9.0",
-    "fastapi>=0.67.0",
-    "urllib3>=1.26.5",
-    "uvicorn>=0.14.0",
->>>>>>> 7b307924
 ]
 
 if __name__ == "__main__":
@@ -439,15 +366,11 @@
         url="https://github.com/pact-foundation/pact-python",
         entry_points="""
             [console_scripts]
-<<<<<<< HEAD
             pact-verifier=pact.cli.verify:main
-        ''',
+            pact-verifier-ffi=pact.ffi.cli.verify:main
+        """,
         classifiers=CLASSIFIERS,
         python_requires='>=3.6,<4',
-=======
-            pact-verifier=pact.ffi.cli.verify:main
-        """,
->>>>>>> 7b307924
         install_requires=dependencies,
         packages=["pact", "pact.cli"],
         package_data={"pact": ["bin/*"]},
