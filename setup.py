--- conflicted
+++ resolved
@@ -7,29 +7,19 @@
 import tarfile
 
 from zipfile import ZipFile
-import shutil
-import gzip
 
 from setuptools import setup
 from setuptools.command.develop import develop
 from setuptools.command.install import install
-<<<<<<< HEAD
-from urllib.request import urlopen
-=======
 from distutils.command.sdist import sdist as sdist_orig
->>>>>>> 216229e7
 
 
 IS_64 = sys.maxsize > 2 ** 32
 PACT_STANDALONE_VERSION = '1.88.51'
-<<<<<<< HEAD
-PACT_FFI_VERSION = '0.0.2'
-=======
 PACT_STANDALONE_SUFFIXES = ['osx.tar.gz',
                             'linux-x86_64.tar.gz',
                             'linux-x86.tar.gz',
                             'win32.zip']
->>>>>>> 216229e7
 
 here = os.path.abspath(os.path.dirname(__file__))
 
@@ -60,7 +50,7 @@
     Custom develop mode installer for pact-python.
 
     When the package is installed using `python setup.py develop` or
-    `pip install -e .` it will download and unpack the appropriate Pact
+    `pip install -e` it will download and unpack the appropriate Pact
     mock service and provider verifier.
     """
 
@@ -71,12 +61,7 @@
         if not os.path.exists(package_bin_path):
             os.mkdir(package_bin_path)
 
-<<<<<<< HEAD
-        install_ruby_app(bin_path)
-        install_rust_app(bin_path)
-=======
         install_ruby_app(package_bin_path, download_bin_path=None)
->>>>>>> 216229e7
 
 
 class PactPythonInstallCommand(install):
@@ -105,82 +90,10 @@
     def run(self):
         """Install python binary."""
         install.run(self)
-<<<<<<< HEAD
-        bin_path = os.path.join(self.install_lib, 'pact', 'bin')
-        os.mkdir(bin_path)
-
-        install_ruby_app(bin_path)
-        install_rust_app(bin_path)
-
-
-def install_rust_app(bin_path):
-    """
-    Download the relevant rust binaries and install it for use.
-
-    :param bin_path: The path where binaries should be installed.
-    """
-    target_platform = platform.platform().lower()
-
-    if 'darwin' in target_platform or 'macos' in target_platform:
-        suffix = 'libpact_ffi-osx-x86_64'
-    elif 'linux' in target_platform:
-        suffix = 'libpact_ffi-linux-x86_64'
-    elif 'windows' in target_platform:
-        suffix = 'pact_ffi-windows-x86_64'
-    else:
-        msg = ('Unfortunately, {} is not a supported platform. Only Linux,'
-               ' Windows, and OSX are currently supported.').format(
-            platform.platform())
-        raise Exception(msg)
-
-    if 'windows' in platform.platform().lower():
-        fetch_lib(bin_path, suffix, 'dll')
-        fetch_lib(bin_path, suffix, 'dll.lib')
-        fetch_lib(bin_path, suffix, 'lib')
-
-    else:
-        fetch_lib(bin_path, suffix, 'a')
-        if 'darwin' in target_platform or 'macos' in target_platform:
-            fetch_lib(bin_path, suffix, 'dylib')
-
-        elif 'linux' in target_platform:
-            fetch_lib(bin_path, suffix, 'so')
-
-
-def fetch_lib(bin_path, suffix, type):
-    """
-    Fetch rust binaries to the bin_path.
-
-    :param bin_path: The path where binaries should be installed.
-    :param suffix: The suffix filename unique to this platform (e.g. libpact_ffi-osx-x86_64).
-    :param type: The type of library (e.g. so|a|dll|dylib)
-    Raises:
-        RuntimeError: [description]
-
-    """
-    dest = os.path.join(bin_path, f'{suffix}.{type}')
-    zipped = os.path.join(bin_path, f'{suffix}.{type}.gz')
-    uri = (
-        f"https://github.com/pact-foundation/pact-reference/releases"
-        f"/download/libpact_ffi-v{PACT_FFI_VERSION}/{suffix}.{type}.gz")
-
-    resp = urlopen(uri)
-    with open(zipped, 'wb') as f:
-        if resp.code == 200:
-            f.write(resp.read())
-        else:
-            raise RuntimeError(
-                'Received HTTP {} when downloading {}'.format(
-                    resp.code, resp.url))
-
-    with gzip.open(zipped) as g, open(dest, 'wb') as f_out:
-        shutil.copyfileobj(g, f_out)
-=======
         package_bin_path = os.path.join(self.install_lib, 'pact', 'bin')
         if not os.path.exists(package_bin_path):
             os.mkdir(package_bin_path)
         install_ruby_app(package_bin_path, self.bin_path)
->>>>>>> 216229e7
 
 
 def install_ruby_app(package_bin_path, download_bin_path):
@@ -232,9 +145,6 @@
             platform.platform())
         raise Exception(msg)
 
-<<<<<<< HEAD
-    path = os.path.join(bin_path, suffix)
-=======
     binary = binary.format(version=PACT_STANDALONE_VERSION, suffix=suffix)
     return {'filename': binary, 'version': PACT_STANDALONE_VERSION, 'suffix': suffix}
 
@@ -255,7 +165,6 @@
         from urllib.request import urlopen
 
     path = os.path.join(path_to_download_to, filename)
->>>>>>> 216229e7
     resp = urlopen(uri.format(version=PACT_STANDALONE_VERSION, suffix=suffix))
     with open(path, 'wb') as f:
         if resp.code == 200:
@@ -294,13 +203,9 @@
     'psutil>=2.0.0',
     'requests>=2.5.0',
     'six>=1.9.0',
-<<<<<<< HEAD
-    'cffi==1.14.6'
-=======
     'fastapi>=0.67.0',
     'urllib3>=1.26.5',
     'uvicorn>=0.14.0'
->>>>>>> 216229e7
 ]
 
 if __name__ == '__main__':
@@ -321,7 +226,7 @@
         url='https://github.com/pact-foundation/pact-python',
         entry_points='''
             [console_scripts]
-            pact-verifier=pact.ffi.cli.verify:main
+            pact-verifier=pact.cli.verify:main
         ''',
         install_requires=dependencies,
         packages=['pact', 'pact.cli'],
