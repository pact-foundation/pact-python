--- conflicted
+++ resolved
@@ -17,11 +17,9 @@
 from urllib.request import urlopen
 
 IS_64 = sys.maxsize > 2 ** 32
-<<<<<<< HEAD
 PACT_STANDALONE_VERSION = "1.88.51"
 PACT_STANDALONE_SUFFIXES = ["osx.tar.gz", "linux-x86_64.tar.gz", "linux-x86.tar.gz", "win32.zip"]
 PACT_FFI_VERSION = "0.0.3"
-# TODO: Do we really need 2 for 'nix and 3 for Win?
 PACT_FFI_FILENAMES = [
     "libpact_ffi-linux-x86_64.so.gz",
     "libpact_ffi-osx-aarch64-apple-darwin.dylib.gz",
@@ -29,10 +27,6 @@
     "pact_ffi-windows-x86_64.dll.gz",
 ]
 PACT_RUBY_FILENAME = "pact-{version}-{suffix}"
-=======
-PACT_STANDALONE_VERSION = '1.88.51'
-PACT_FFI_VERSION = '0.0.0'
->>>>>>> 050ee0e8
 
 here = os.path.abspath(os.path.dirname(__file__))
 
@@ -91,13 +85,8 @@
         # Ruby
         install_binary(package_bin_path, download_bin_path=None, binary=ruby_app_binary())
 
-<<<<<<< HEAD
         # Rust
         install_binary(package_bin_path, download_bin_path=None, binary=rust_lib_binary())
-=======
-        install_ruby_app(bin_path)
-        install_rust_app(bin_path)
->>>>>>> 050ee0e8
 
 
 class PactPythonInstallCommand(install):
@@ -125,7 +114,6 @@
     def run(self):
         """Install python binary."""
         install.run(self)
-<<<<<<< HEAD
         package_bin_path = os.path.join(self.install_lib, "pact", "bin")
         if not os.path.exists(package_bin_path):
             os.mkdir(package_bin_path)
@@ -163,76 +151,6 @@
     :param binary: Details of the zipped binary files required
     """
     print(f"-> install_binary({package_bin_path=}, {download_bin_path=}, {binary=})")
-=======
-        bin_path = os.path.join(self.install_lib, 'pact', 'bin')
-        os.mkdir(bin_path)
-        install_ruby_app(bin_path)
-        install_rust_app(bin_path)
-
-
-def install_rust_app(bin_path):
-    """
-    Download the relevant rust binaries and install it for use.
-
-    :param bin_path: The path where binaries should be installed.
-    """
-    target_platform = platform.platform().lower()
-
-    if 'darwin' in target_platform or 'macos' in target_platform:
-        suffix = 'libpact_ffi-osx-x86_64'
-    elif 'linux' in target_platform:
-        suffix = 'libpact_ffi-linux-x86_64'
-    elif 'windows' in target_platform:
-        suffix = 'pact_ffi-windows-x86_64'
-    else:
-        msg = ('Unfortunately, {} is not a supported platform. Only Linux,'
-               ' Windows, and OSX are currently supported.').format(
-            platform.platform())
-        raise Exception(msg)
-
-    if 'windows' in platform.platform().lower():
-        fetch_lib(bin_path, suffix, 'dll')
-        fetch_lib(bin_path, suffix, 'dll.lib')
-        fetch_lib(bin_path, suffix, 'lib')
-
-    else:
-        fetch_lib(bin_path, suffix, 'a')
-        if 'darwin' in target_platform or 'macos' in target_platform:
-            fetch_lib(bin_path, suffix, 'dylib')
-
-        elif 'linux' in target_platform:
-            fetch_lib(bin_path, suffix, 'so')
-
-
-def fetch_lib(bin_path, suffix, type):
-    """
-    Fetch rust binaries to the bin_path.
-
-    :param bin_path: The path where binaries should be installed.
-    :param suffix: The suffix filenamne unique to this platform (e.g. libpact_ffi-osx-x86_64).
-    "param type: The type of library (e.g. so|a|dll|dylib)
-    Raises:
-        RuntimeError: [description]
-
-    """
-    dest = os.path.join(bin_path, f'{suffix}.{type}')
-    zipped = os.path.join(bin_path, f'{suffix}.{type}.gz')
-    uri = (
-        f"https://github.com/pact-foundation/pact-reference/releases"
-        f"/download/libpact_ffi-v{PACT_FFI_VERSION}/{suffix}.{type}.gz")
-
-    resp = urlopen(uri)
-    with open(zipped, 'wb') as f:
-        if resp.code == 200:
-            f.write(resp.read())
-        else:
-            raise RuntimeError(
-                'Received HTTP {} when downloading {}'.format(
-                    resp.code, resp.url))
-
-    with gzip.open(zipped) as g, open(dest, 'wb') as f_out:
-        shutil.copyfileobj(g, f_out)
->>>>>>> 050ee0e8
 
     if download_bin_path is not None:
         # If a download_bin_path has been provided, but does not contain what we
@@ -308,7 +226,6 @@
         ).format(platform.platform())
         raise Exception(msg)
 
-<<<<<<< HEAD
     return Binary(filename=binary, version=PACT_STANDALONE_VERSION, suffix=None, single_file=True)
 
 
@@ -330,11 +247,6 @@
 
     resp = urlopen(uri)
     with open(path, "wb") as f:
-=======
-    path = os.path.join(bin_path, suffix)
-    resp = urlopen(uri.format(version=PACT_STANDALONE_VERSION, suffix=suffix))
-    with open(path, 'wb') as f:
->>>>>>> 050ee0e8
         if resp.code == 200:
             f.write(resp.read())
         else:
@@ -383,7 +295,7 @@
 
 
 dependencies = [
-<<<<<<< HEAD
+    "cffi==1.14.6",
     "click>=2.0.0",
     "psutil>=2.0.0",
     "requests>=2.5.0",
@@ -391,17 +303,6 @@
     "fastapi>=0.67.0",
     "urllib3>=1.26.5",
     "uvicorn>=0.14.0",
-    "cffi==1.14.6",
-=======
-    'cffi==1.14.6',
-    'click>=2.0.0',
-    'psutil>=2.0.0',
-    'requests>=2.5.0',
-    'six>=1.9.0',
-    'fastapi==0.67.0',
-    'urllib3>=1.26.5',
-    'uvicorn==0.14.0'
->>>>>>> 050ee0e8
 ]
 
 if __name__ == "__main__":
