"""pact-python PyPI Package."""
import gzip
import os
import platform
import shutil
import sys
import tarfile
from distutils.command.sdist import sdist as sdist_orig
from typing import NamedTuple
from zipfile import ZipFile
import shutil
import gzip

from setuptools import setup
from setuptools.command.develop import develop
from setuptools.command.install import install
from urllib.request import urlopen

IS_64 = sys.maxsize > 2 ** 32
<<<<<<< HEAD
PACT_STANDALONE_VERSION = '1.88.83'
PACT_STANDALONE_SUFFIXES = ['osx.tar.gz',
                            'linux-x86_64.tar.gz',
                            'linux-x86.tar.gz',
                            'win32.zip']
=======
PACT_STANDALONE_VERSION = "1.88.51"
PACT_STANDALONE_SUFFIXES = ["osx.tar.gz", "linux-x86_64.tar.gz", "linux-x86.tar.gz", "win32.zip"]
PACT_FFI_VERSION = "0.0.3"
PACT_FFI_FILENAMES = [
    "libpact_ffi-linux-x86_64.so.gz",
    "libpact_ffi-osx-aarch64-apple-darwin.dylib.gz",
    "libpact_ffi-osx-x86_64.dylib.gz",
    "pact_ffi-windows-x86_64.dll.gz",
]
PACT_RUBY_FILENAME = "pact-{version}-{suffix}"
>>>>>>> f91e9b15

here = os.path.abspath(os.path.dirname(__file__))


class Binary(NamedTuple):
    filename: str  # For example: "pact-1.2.3-linux-x86_64.tar.gz"
    version: str  # For example: "1.2.3"
    suffix: str  # For example: "linux-x86_64.tar.gz"
    single_file: bool  # True for Pact Rust FFI where we have one library file


about = {}
with open(os.path.join(here, "pact", "__version__.py")) as f:
    exec(f.read(), about)


class sdist(sdist_orig):
    """
    Subclass sdist so that we can download all standalone ruby applications
    into ./pact/bin so our users receive all the binaries on pip install.
    """

    def run(self):
        package_bin_path = os.path.join(os.path.dirname(__file__), "pact", "bin")

        if os.path.exists(package_bin_path):
            shutil.rmtree(package_bin_path, ignore_errors=True)
        os.mkdir(package_bin_path)

        # Ruby binary
        for suffix in PACT_STANDALONE_SUFFIXES:
            filename = PACT_RUBY_FILENAME.format(version=PACT_STANDALONE_VERSION, suffix=suffix)
            download_binary(package_bin_path, filename, get_ruby_uri(suffix=suffix))

        # Rust FFI library
        for filename in PACT_FFI_FILENAMES:
            download_binary(package_bin_path, filename, get_rust_uri(filename=filename))
        super().run()


class PactPythonDevelopCommand(develop):
    """Custom develop mode installer for pact-python.

    When the package is installed using `python setup.py develop` or
    `pip install -e` it will download and unpack the appropriate Pact
    mock service and provider verifier.
    """

    def run(self):
        """Install ruby command."""
        develop.run(self)
        package_bin_path = os.path.join(os.path.dirname(__file__), "pact", "bin")
        if not os.path.exists(package_bin_path):
            os.mkdir(package_bin_path)

        # Ruby
        install_binary(package_bin_path, download_bin_path=None, binary=ruby_app_binary())

        # Rust
        install_binary(package_bin_path, download_bin_path=None, binary=rust_lib_binary())


class PactPythonInstallCommand(install):
    """Custom installer for pact-python.

    Installs the Python package and unpacks the platform appropriate version
    of the Ruby mock service and provider verifier.

    User Options:
        --bin-path  An absolute folder path containing pre-downloaded pact binaries
                    that should be used instead of fetching from the internet.
    """

    user_options = install.user_options + [("bin-path=", None, None)]

    def initialize_options(self):
        """Load our preconfigured options"""
        install.initialize_options(self)
        self.bin_path = None

    def finalize_options(self):
        """Load provided CLI arguments into our options"""
        install.finalize_options(self)

    def run(self):
        """Install python binary."""
        install.run(self)
        package_bin_path = os.path.join(self.install_lib, "pact", "bin")
        if not os.path.exists(package_bin_path):
            os.mkdir(package_bin_path)

        # Ruby
        install_binary(package_bin_path, self.bin_path, binary=ruby_app_binary())

<<<<<<< HEAD
def install_ruby_app(package_bin_path: str, download_bin_path=None):
    """
    Installs the ruby standalone application for this OS.
=======
        # Rust
        install_binary(package_bin_path, download_bin_path=None, binary=rust_lib_binary())


def get_ruby_uri(suffix) -> str:
    """Determine the full URI to download the Ruby binary from."""
    uri = (
        "https://github.com/pact-foundation/pact-ruby-standalone/releases"
        "/download/v{version}/pact-{version}-{suffix}"
    )
    return uri.format(version=PACT_STANDALONE_VERSION, suffix=suffix)


def get_rust_uri(filename) -> str:
    """Determine the full URI to download the Rust binary from."""
    uri = (
        f"https://github.com/pact-foundation/pact-reference/releases"
        f"/download/libpact_ffi-v{PACT_FFI_VERSION}/{filename}"
    )
    return uri.format(version=PACT_STANDALONE_VERSION, filename=filename)


def install_binary(package_bin_path, download_bin_path, binary: Binary):
    """Installs the ruby standalone application for this OS.
>>>>>>> f91e9b15

    :param package_bin_path: The path where we want our pact binaries unarchived.
    :param download_bin_path: An optional path containing pre-downloaded pact binaries.
    :param binary: Details of the zipped binary files required
    """
<<<<<<< HEAD
    binary = ruby_app_binary()

    # The compressed Pact .tar.gz, zip etc file is expected to be in download_bin_path (if provided).
    # Otherwise we will look in package_bin_path.
    source_dir = download_bin_path if download_bin_path else package_bin_path
    pact_unextracted_path = os.path.join(source_dir, binary['filename'])

    if os.path.isfile(pact_unextracted_path):
        # Already downloaded, so just need to extract
        extract_ruby_app_binary(source_dir, package_bin_path, binary['filename'])
    else:
        if download_bin_path:
            # An alternative source was provided, but did not contain the .tar.gz
            raise RuntimeError('Could not find {} binary.'.format(pact_unextracted_path))
        else:
            # Clean start, download an extract
            download_ruby_app_binary(package_bin_path, binary['filename'], binary['suffix'])
            extract_ruby_app_binary(package_bin_path, package_bin_path, binary['filename'])
=======
    print(f"-> install_binary({package_bin_path=}, {download_bin_path=}, {binary=})")

    if download_bin_path is not None:
        # If a download_bin_path has been provided, but does not contain what we
        # expect, do not continue
        path = os.path.join(download_bin_path, binary.filename)
        if not os.path.isfile(path):
            raise RuntimeError("Could not find {} binary.".format(path))
        else:
            if binary.single_file:
                extract_gz(download_bin_path, package_bin_path, binary.filename)
            else:
                extract_ruby_app_binary(download_bin_path, package_bin_path, binary.filename)
    else:
        # Otherwise, download to the destination package_bin_path, skipping to
        # just extract if we have it already
        path = os.path.join(package_bin_path, binary.filename)
        if not os.path.isfile(path):
            download_binary(package_bin_path, binary.filename, uri=get_ruby_uri(binary.suffix))

        if binary.single_file:
            extract_gz(package_bin_path, package_bin_path, binary.filename)
        else:
            extract_ruby_app_binary(package_bin_path, package_bin_path, binary.filename)

    print("<- install_binary")


def ruby_app_binary() -> Binary:
    """Determines the ruby app binary required for this OS.
>>>>>>> f91e9b15

    :return Details of the binary file required
    """
    target_platform = platform.platform().lower()

    if "darwin" in target_platform or "macos" in target_platform:
        suffix = "osx.tar.gz"
    elif "linux" in target_platform and IS_64:
        suffix = "linux-x86_64.tar.gz"
    elif "linux" in target_platform:
        suffix = "linux-x86.tar.gz"
    elif "windows" in target_platform:
        suffix = "win32.zip"
    else:
        msg = (
            "Unfortunately, {} is not a supported platform. Only Linux," " Windows, and OSX are currently supported."
        ).format(platform.platform())
        raise Exception(msg)

    binary = PACT_RUBY_FILENAME.format(version=PACT_STANDALONE_VERSION, suffix=suffix)
    return Binary(filename=binary, version=PACT_STANDALONE_VERSION, suffix=suffix, single_file=False)


def rust_lib_binary() -> Binary:
    """Determines the Rust FFI library binary required for this OS.

    :return Details of the binary file required
    """
    target_platform = platform.platform().lower()

    if ("darwin" in target_platform or "macos" in target_platform) and "aarch64" in platform.machine():
        # TODO: Untested, can someone with the appropriate architecture verify?
        binary = "libpact_ffi-osx-aarch64-apple-darwin.dylib.gz"
    elif "darwin" in target_platform or "macos" in target_platform:
        binary = "libpact_ffi-osx-x86_64.dylib.gz"
    elif "linux" in target_platform and IS_64:
        binary = "libpact_ffi-linux-x86_64.so.gz"
    elif "windows" in target_platform:
        binary = "pact_ffi-windows-x86_64.dll.gz"
    else:
        msg = (
            "Unfortunately, {} is not a supported platform. Only Linux x86_64,"
            " Windows, and OSX are currently supported."
        ).format(platform.platform())
        raise Exception(msg)

    return Binary(filename=binary, version=PACT_STANDALONE_VERSION, suffix=None, single_file=True)


def download_binary(path_to_download_to, filename, uri):
    """Downloads `filename` into `path_to_download_to`.

    :param path_to_download_to: The path where binaries should be downloaded.
    :param filename: The filename that should be installed.
    :param uri: The URI to download the file from.
    """
    print(f"-> download_binary({path_to_download_to=}, {filename=}, {uri=})")

    if sys.version_info.major == 2:
        from urllib import urlopen
    else:
        from urllib.request import urlopen

    path = os.path.join(path_to_download_to, filename)

    resp = urlopen(uri)
    with open(path, "wb") as f:
        if resp.code == 200:
            f.write(resp.read())
        else:
            raise RuntimeError("Received HTTP {} when downloading {}".format(resp.code, resp.url))

    print("<- download_binary")


def extract_ruby_app_binary(source: str, destination: str, binary: str):
    """Extracts the ruby app binary from `source` into `destination`.

    :param source: The location of the binary to unarchive.
    :param destination: The location to unarchive to.
    :param binary: The binary that needs to be unarchived.
    """
    print(f"-> extract_ruby_app_binary({source=}, {destination=}, {binary=})")

    path = os.path.join(source, binary)
    if "windows" in platform.platform().lower():
        with ZipFile(path) as f:
            f.extractall(destination)
    else:
        with tarfile.open(path) as f:
            f.extractall(destination)

    print("<- extract_ruby_app_binary")


def extract_gz(source: str, destination: str, binary: str):
    print(f"-> extract_gz({source=}, {destination=}, {binary=})")

    path = os.path.join(source, binary)
    dest = os.path.splitext(os.path.join(destination, binary))[0]

    with gzip.open(path, "rb") as f_in, open(dest, "wb") as f_out:
        shutil.copyfileobj(f_in, f_out)

    print("<- extract_gz")


def read(filename):
    """Read file contents."""
    path = os.path.realpath(os.path.join(os.path.dirname(__file__), filename))
    with open(path, "rb") as f:
        return f.read().decode("utf-8")


dependencies = [
<<<<<<< HEAD
    'click>=2.0.0',
    'psutil>=2.0.0',
    'requests>=2.26.0',
    'six>=1.9.0',
    'fastapi>=0.67.0',
    'urllib3>=1.26.5',
    'uvicorn>=0.14.0'
=======
    "cffi==1.14.6",
    "click>=2.0.0",
    "psutil>=2.0.0",
    "requests>=2.5.0",
    "six>=1.9.0",
    "fastapi>=0.67.0",
    "urllib3>=1.26.5",
    "uvicorn>=0.14.0",
>>>>>>> f91e9b15
]

if __name__ == "__main__":
    setup(
        cmdclass={"develop": PactPythonDevelopCommand, "install": PactPythonInstallCommand, "sdist": sdist},
        name="pact-python",
        version=about["__version__"],
        description=("Tools for creating and verifying consumer driven " "contracts using the Pact framework."),
        long_description=read("README.md"),
        long_description_content_type="text/markdown",
        author="Matthew Balvanz",
        author_email="matthew.balvanz@workiva.com",
        url="https://github.com/pact-foundation/pact-python",
        entry_points="""
            [console_scripts]
            pact-verifier=pact.ffi.cli.verify:main
        """,
        install_requires=dependencies,
        packages=["pact", "pact.cli"],
        package_data={"pact": ["bin/*"]},
        package_dir={"pact": "pact"},
        license="MIT License",
    )<|MERGE_RESOLUTION|>--- conflicted
+++ resolved
@@ -17,14 +17,7 @@
 from urllib.request import urlopen
 
 IS_64 = sys.maxsize > 2 ** 32
-<<<<<<< HEAD
 PACT_STANDALONE_VERSION = '1.88.83'
-PACT_STANDALONE_SUFFIXES = ['osx.tar.gz',
-                            'linux-x86_64.tar.gz',
-                            'linux-x86.tar.gz',
-                            'win32.zip']
-=======
-PACT_STANDALONE_VERSION = "1.88.51"
 PACT_STANDALONE_SUFFIXES = ["osx.tar.gz", "linux-x86_64.tar.gz", "linux-x86.tar.gz", "win32.zip"]
 PACT_FFI_VERSION = "0.0.3"
 PACT_FFI_FILENAMES = [
@@ -34,7 +27,6 @@
     "pact_ffi-windows-x86_64.dll.gz",
 ]
 PACT_RUBY_FILENAME = "pact-{version}-{suffix}"
->>>>>>> f91e9b15
 
 here = os.path.abspath(os.path.dirname(__file__))
 
@@ -129,11 +121,6 @@
         # Ruby
         install_binary(package_bin_path, self.bin_path, binary=ruby_app_binary())
 
-<<<<<<< HEAD
-def install_ruby_app(package_bin_path: str, download_bin_path=None):
-    """
-    Installs the ruby standalone application for this OS.
-=======
         # Rust
         install_binary(package_bin_path, download_bin_path=None, binary=rust_lib_binary())
 
@@ -158,32 +145,11 @@
 
 def install_binary(package_bin_path, download_bin_path, binary: Binary):
     """Installs the ruby standalone application for this OS.
->>>>>>> f91e9b15
 
     :param package_bin_path: The path where we want our pact binaries unarchived.
     :param download_bin_path: An optional path containing pre-downloaded pact binaries.
     :param binary: Details of the zipped binary files required
     """
-<<<<<<< HEAD
-    binary = ruby_app_binary()
-
-    # The compressed Pact .tar.gz, zip etc file is expected to be in download_bin_path (if provided).
-    # Otherwise we will look in package_bin_path.
-    source_dir = download_bin_path if download_bin_path else package_bin_path
-    pact_unextracted_path = os.path.join(source_dir, binary['filename'])
-
-    if os.path.isfile(pact_unextracted_path):
-        # Already downloaded, so just need to extract
-        extract_ruby_app_binary(source_dir, package_bin_path, binary['filename'])
-    else:
-        if download_bin_path:
-            # An alternative source was provided, but did not contain the .tar.gz
-            raise RuntimeError('Could not find {} binary.'.format(pact_unextracted_path))
-        else:
-            # Clean start, download an extract
-            download_ruby_app_binary(package_bin_path, binary['filename'], binary['suffix'])
-            extract_ruby_app_binary(package_bin_path, package_bin_path, binary['filename'])
-=======
     print(f"-> install_binary({package_bin_path=}, {download_bin_path=}, {binary=})")
 
     if download_bin_path is not None:
@@ -214,7 +180,6 @@
 
 def ruby_app_binary() -> Binary:
     """Determines the ruby app binary required for this OS.
->>>>>>> f91e9b15
 
     :return Details of the binary file required
     """
@@ -330,15 +295,6 @@
 
 
 dependencies = [
-<<<<<<< HEAD
-    'click>=2.0.0',
-    'psutil>=2.0.0',
-    'requests>=2.26.0',
-    'six>=1.9.0',
-    'fastapi>=0.67.0',
-    'urllib3>=1.26.5',
-    'uvicorn>=0.14.0'
-=======
     "cffi==1.14.6",
     "click>=2.0.0",
     "psutil>=2.0.0",
@@ -347,7 +303,6 @@
     "fastapi>=0.67.0",
     "urllib3>=1.26.5",
     "uvicorn>=0.14.0",
->>>>>>> f91e9b15
 ]
 
 if __name__ == "__main__":
